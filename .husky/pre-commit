#!/usr/bin/env sh

npx lint-staged -c "lint-staged.pre-commit.json"
cargo fix --allow-staged --allow-dirty
<<<<<<< HEAD
pushd samples/rp
cargo fix --allow-staged --allow-dirty --bins --target=thumbv6m-none-eabi
popd
=======
cd samples/rp
cargo fix --allow-staged --allow-dirty --bins --target=thumbv6m-none-eabi
cd ../../
>>>>>>> 81162df2
git update-index -g<|MERGE_RESOLUTION|>--- conflicted
+++ resolved
@@ -2,13 +2,7 @@
 
 npx lint-staged -c "lint-staged.pre-commit.json"
 cargo fix --allow-staged --allow-dirty
-<<<<<<< HEAD
-pushd samples/rp
-cargo fix --allow-staged --allow-dirty --bins --target=thumbv6m-none-eabi
-popd
-=======
 cd samples/rp
 cargo fix --allow-staged --allow-dirty --bins --target=thumbv6m-none-eabi
 cd ../../
->>>>>>> 81162df2
 git update-index -g