[workspace]
members = [
    "epd-waveshare-async",
    "samples/*",
]
default-members = [
    "epd-waveshare-async",
]
resolver = "2"

[workspace.package]
authors = ["Morgan Roff"]
version = "0.2.0"
edition = "2021"
license = "MIT OR Apache-2.0"
<<<<<<< HEAD
repository = "https://github.com/MorganR/epd-waveshare-async"
=======
readme = "README.md"
>>>>>>> 6f088f80

[profile.release]
debug = 2
lto = true
opt-level = "z" 
# Note: could enable codegen-units=1 if we need to reduce the binary size even further

[profile.dev]
debug = 2
lto = false
opt-level = 0

[workspace.dependencies]
defmt = "1.0"
embedded-graphics = { version = "0.8" }
embedded-hal = "1.0"
embedded-hal-async = "1.0"

# Dev dependencies
embassy-embedded-hal = { version = "0.3", features = ["defmt"] }
embassy-rp = { version = "0.6", features = ["chrono", "defmt", "unstable-pac", "time-driver", "critical-section-impl", "boot2-w25q080", "rp2040", "rom-v2-intrinsics"] }
embassy-sync = "0.7"
embassy-time = { version = "0.4", features = ["defmt", "defmt-timestamp-uptime-s"] }
thiserror = { version = "2.0", default-features = false }<|MERGE_RESOLUTION|>--- conflicted
+++ resolved
@@ -13,11 +13,8 @@
 version = "0.2.0"
 edition = "2021"
 license = "MIT OR Apache-2.0"
-<<<<<<< HEAD
 repository = "https://github.com/MorganR/epd-waveshare-async"
-=======
 readme = "README.md"
->>>>>>> 6f088f80
 
 [profile.release]
 debug = 2
