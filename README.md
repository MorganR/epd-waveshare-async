# epd-waveshare-async

![build-status](https://github.com/MorganR/epd-waveshare-async/actions/workflows/build.yaml/badge.svg?branch=main&event=push)

Async drivers for Waveshare's e-paper displays.

This is inspired by both the existing (sync) [epd-waveshare](https://github.com/caemor/epd-waveshare)
crate, and the [e-Paper](https://github.com/waveshareteam/e-Paper/tree/master) code published by
Waveshare directly.

However, it diverges significantly in the public interface for the displays, with a focus on
**clarity, correctness, and flexibility**.

## Drivers

<<<<<<< HEAD
To start, this library only supports the v1 2.9" and v2 7.5" EPD. Drivers should all be tested on real
displays using a sample program (see below). Each driver should go in its own module.
=======
This library only supports a small set of screens for which I have confirmed all functionality.
Drivers should all be tested on real displays using a sample program (see below). Each driver
should go in its own module.
>>>>>>> 81162df2

## Samples

Sample code should exist for each display driver, to both demonstrate its use and to act as a test
case that can be easily run. These live in the `samples` folder, with one subfolder per
microcontroller. A sample just needs to be provided for at least one microcontroller per display
driver.

## Development

### Set up

1. Install Rust `curl --proto '=https' --tlsv1.2 -sSf https://sh.rustup.rs | sh`

We also use [Husky](https://typicode.github.io/husky/) to run formatters and linters on `git push`, which requires NPM. The suggested set up is the following:

1. Install [NVM](https://github.com/nvm-sh/nvmhttps://github.com/nvm-sh/nvm): `curl -o- https://raw.githubusercontent.com/nvm-sh/nvm/v0.40.1/install.sh | bash`
2. Run `nvm install` to get a consistent version of node
3. Run `npm ci`
4. If needed, install [rustfmt](https://github.com/rust-lang/rustfmt): `rustup component add rustfmt`. You can run `cargo fmt` to see if this is already installed.<|MERGE_RESOLUTION|>--- conflicted
+++ resolved
@@ -13,14 +13,9 @@
 
 ## Drivers
 
-<<<<<<< HEAD
-To start, this library only supports the v1 2.9" and v2 7.5" EPD. Drivers should all be tested on real
-displays using a sample program (see below). Each driver should go in its own module.
-=======
 This library only supports a small set of screens for which I have confirmed all functionality.
 Drivers should all be tested on real displays using a sample program (see below). Each driver
 should go in its own module.
->>>>>>> 81162df2
 
 ## Samples
 
