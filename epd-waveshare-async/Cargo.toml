[package]
name = "epd-waveshare-async"
keywords = ["embedded", "async", "e-paper", "waveshare", "display"]
description = "Async drivers for Waveshare's e-paper displays."
authors.workspace = true
version.workspace = true
edition.workspace = true
license.workspace = true
readme.workspace = true

[dependencies]
defmt = { workspace = true, optional = true }
embedded-graphics.workspace = true
embedded-hal.workspace = true
embedded-hal-async.workspace = true
<<<<<<< HEAD
=======
heapless = "0.8.0"
>>>>>>> 3f23077b
log = { version = "0.4", optional = true }

[dev-dependencies]
embassy-embedded-hal = { workspace = true, features = ["defmt"] }
embassy-rp = { workspace = true, features = ["chrono", "defmt", "unstable-pac", "time-driver", "critical-section-impl", "boot2-w25q080", "rp2040", "rom-v2-intrinsics"] }
embassy-sync.workspace = true
embassy-time = { workspace = true, features = ["defmt", "defmt-timestamp-uptime-s"] }
thiserror = { workspace = true, default-features = false }

[features]
default = []
defmt = ["dep:defmt"]
log = ["dep:log"]<|MERGE_RESOLUTION|>--- conflicted
+++ resolved
@@ -13,10 +13,7 @@
 embedded-graphics.workspace = true
 embedded-hal.workspace = true
 embedded-hal-async.workspace = true
-<<<<<<< HEAD
-=======
-heapless = "0.8.0"
->>>>>>> 3f23077b
+heapless = "0.8"
 log = { version = "0.4", optional = true }
 
 [dev-dependencies]
