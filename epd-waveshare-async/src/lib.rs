//! This crate provides an `async`/`await` interface for controlling Waveshare E-Paper displays.
//!
//! It is built on top of `embedded-hal-async` and `embedded-graphics`, making it compatible with a
//! wide range of embedded platforms.
//!
//! ## Core traits
//!
//! ### Hardware
//!
//! The use must implement the [`EpdHw`] trait for their hardware. This trait abstracts over the
//! underlying hardware components required to control an E-Paper display, including SPI
//! communication, GPIO pins (for Data/Command, Reset, and Busy and a delay timer. You need to
//! implement this trait for your chosen peripherals. This trades off some set up code (implementing
//! this trait), for simple type signatures with fewer generic parameters.
//!
//! ### Functionality
//!
//! Functionality is split into composable traits, to enable granular support per display, and
//! stateful functionality that can be checked at compilation time.
//!
//! * [Reset]: basic hardware reset support
//! * [Sleep]: displays that can be put to sleep
//! * [Wake]: displays that can be woken from sleep
//! * [DisplaySimple]: basic support for writing and displaying a single framebuffer
//! * [DisplayPartial]: support for partial refresh using a diff
//!
//! Additionally, the crate provides:
//!
//! - [`buffer`] module: Contains utilities for creating and managing efficient display buffers that
//!   implement `embedded-graphics::DrawTarget`. These are designed to be fast and compact.
//! - various `<display>` modules: each display lives in its own module, such as `epd2in9` for the 2.9"
//!   e-paper display.
#![no_std]
#![allow(async_fn_in_trait)]

use embedded_hal_async::spi::SpiDevice;

pub mod buffer;
pub mod epd2in9;
<<<<<<< HEAD
pub mod epd7in5_v2;
=======
pub mod epd2in9_v2;

mod hw;
>>>>>>> 81162df2
mod log;

use crate::buffer::BufferView;
pub use crate::hw::EpdHw;

/// Indicates usage errors due to incorrect states.
///
/// These errors are allowed to occur as runtime errors instead of being prevented at compile time
/// through stateful types. The alternative was tried, but was awkward to use in practice since
/// async traits are not dyn compatible.
#[cfg_attr(feature = "defmt", derive(defmt::Format))]
#[derive(Debug, Clone)]
pub enum Error {
    Uninitialized,
    Sleeping,
    WrongRefreshMode,
}

/// Displays that have a hardware reset.
pub trait Reset<ERROR> {
    type DisplayOut;

    /// Hardware resets the display.
    async fn reset(self) -> Result<Self::DisplayOut, ERROR>;
}

/// Displays that can sleep to save power.
pub trait Sleep<SPI: SpiDevice, ERROR> {
    type DisplayOut;

    /// Puts the display to sleep.
    async fn sleep(self, spi: &mut SPI) -> Result<Self::DisplayOut, ERROR>;
}

/// Displays that can be woken from a sleep state.
pub trait Wake<SPI: SpiDevice, ERROR> {
    type DisplayOut;

    /// Wakes and re-initialises the display (if necessary) if it's asleep.
    async fn wake(self, spi: &mut SPI) -> Result<Self::DisplayOut, ERROR>;
}

/// Base trait for any display where the display can be updated separate from its framebuffer data.
pub trait Displayable<SPI: SpiDevice, ERROR> {
    /// Updates (refreshes) the display based on what has been written to RAM. Note that this can be
    /// stateful, for example displays in [DisplayPartial] mode often swap two underlying
    /// framebuffers on calls to this method, resulting in the following behaviour:
    ///
    /// 1. [DisplayPartial::write_diff_framebuffer] is used to turn the RAM all white.
    /// 2. [Displayable::update_display] is called, which refreshes the display to be all white.
    /// 3. [DisplayPartial::write_diff_framebuffer] is used to turn the RAM all black.
    /// 4. [Displayable::update_display] is called, which refreshes the display to be all black.
    /// 5. [Displayable::update_display] is called again, which refreshes the display to be all white again.
    async fn update_display(&mut self, spi: &mut SPI) -> Result<(), ERROR>;
}

<<<<<<< HEAD
    /// Writes the buffer's data to the display, for the range that covers area. Then performs partial refresh.
    async fn display_partial_buffer(
        &mut self,
        spi: &mut HW::Spi,
        buffer: &Self::Buffer,
        area: Rectangle,
    ) -> Result<(), HW::Error>;

    /// Writes the buffer's data to the display's internal framebuffer, but does not display it.
=======
/// Simple displays that support writing and displaying framebuffers of a certain bit configuration.
///
/// `BITS` indicates the colour depth of each frame, and `FRAMES` indicates the total number of frames that
/// represent a complete image. For example, some 4-colour greyscale displays accept data as two
/// separate 1-bit frames instead of one frame of 2-bit pixels. This distinction is exposed so that
/// framebuffers can be written directly to displays without temp copies or transformations.
pub trait DisplaySimple<const BITS: usize, const FRAMES: usize, SPI: SpiDevice, ERROR>:
    Displayable<SPI, ERROR>
{
    /// Writes the given buffer's data into the main framebuffer to be displayed on the next call to [Displayable::update_display].
>>>>>>> 81162df2
    async fn write_framebuffer(
        &mut self,
        spi: &mut SPI,
        buf: &dyn BufferView<BITS, FRAMES>,
    ) -> Result<(), ERROR>;

    /// A shortcut for calling [DisplaySimple::write_framebuffer] followed by [Displayable::update_display].
    async fn display_framebuffer(
        &mut self,
        spi: &mut SPI,
        buf: &dyn BufferView<BITS, FRAMES>,
    ) -> Result<(), ERROR>;
}

/// Displays that support a partial update, where a "diff" framebuffer is diffed against a base
/// framebuffer, and only the changed pixels from the diff are actually updated.
pub trait DisplayPartial<const BITS: usize, const FRAMES: usize, SPI: SpiDevice, ERROR>:
    DisplaySimple<BITS, FRAMES, SPI, ERROR>
{
    /// Writes the buffer to the base framebuffer that the main framebuffer layer (written with
    /// [DisplaySimple::write_framebuffer]) will be diffed against.
    /// Only pixels that differ will be updated.
    ///
    /// For standard use, you probably only need to call this once before the first partial display,
    /// as the main framebuffer becomes the diff base after a call to [Displayable::update_display].
    async fn write_base_framebuffer(
        &mut self,
        spi: &mut SPI,
        buf: &dyn BufferView<BITS, FRAMES>,
    ) -> Result<(), ERROR>;
}<|MERGE_RESOLUTION|>--- conflicted
+++ resolved
@@ -33,20 +33,18 @@
 #![no_std]
 #![allow(async_fn_in_trait)]
 
+use embedded_graphics::primitives::Rectangle;
 use embedded_hal_async::spi::SpiDevice;
 
 pub mod buffer;
 pub mod epd2in9;
-<<<<<<< HEAD
+pub mod epd2in9_v2;
 pub mod epd7in5_v2;
-=======
-pub mod epd2in9_v2;
-
 mod hw;
->>>>>>> 81162df2
 mod log;
 
 use crate::buffer::BufferView;
+pub use crate::hw::EPDPowerHw;
 pub use crate::hw::EpdHw;
 
 /// Indicates usage errors due to incorrect states.
@@ -68,6 +66,21 @@
 
     /// Hardware resets the display.
     async fn reset(self) -> Result<Self::DisplayOut, ERROR>;
+}
+
+/// Displays that have a hardware power switch.
+
+pub trait PowerOn<ERROR> {
+    type DisplayOut;
+
+    /// Turn on the power to the display
+    async fn power_on(self) -> Result<Self::DisplayOut, ERROR>;
+}
+pub trait PowerOff<ERROR> {
+    type DisplayOut;
+
+    /// Turn off the power to the display
+    async fn power_off(self) -> Result<Self::DisplayOut, ERROR>;
 }
 
 /// Displays that can sleep to save power.
@@ -100,17 +113,6 @@
     async fn update_display(&mut self, spi: &mut SPI) -> Result<(), ERROR>;
 }
 
-<<<<<<< HEAD
-    /// Writes the buffer's data to the display, for the range that covers area. Then performs partial refresh.
-    async fn display_partial_buffer(
-        &mut self,
-        spi: &mut HW::Spi,
-        buffer: &Self::Buffer,
-        area: Rectangle,
-    ) -> Result<(), HW::Error>;
-
-    /// Writes the buffer's data to the display's internal framebuffer, but does not display it.
-=======
 /// Simple displays that support writing and displaying framebuffers of a certain bit configuration.
 ///
 /// `BITS` indicates the colour depth of each frame, and `FRAMES` indicates the total number of frames that
@@ -121,7 +123,6 @@
     Displayable<SPI, ERROR>
 {
     /// Writes the given buffer's data into the main framebuffer to be displayed on the next call to [Displayable::update_display].
->>>>>>> 81162df2
     async fn write_framebuffer(
         &mut self,
         spi: &mut SPI,
@@ -152,4 +153,20 @@
         spi: &mut SPI,
         buf: &dyn BufferView<BITS, FRAMES>,
     ) -> Result<(), ERROR>;
+}
+
+/// Displays that support a partial update, where you can provide a rectangular area and only
+/// write the data for that area to the framebuffer.
+/// Only pixels for the given area are actually updated
+pub trait DisplayPartialArea<const BITS: usize, const FRAMES: usize, SPI: SpiDevice, ERROR>:
+    DisplaySimple<BITS, FRAMES, SPI, ERROR>
+{
+    /// Writes the part of the buffer that covers the given area to the framebuffer of the device.
+    /// Also updates the display, only changing the pixels that cover the given area.
+    async fn display_partial_framebuffer(
+        &mut self,
+        spi: &mut SPI,
+        buf: &dyn BufferView<BITS, FRAMES>,
+        area: Rectangle,
+    ) -> Result<(), ERROR>;
 }