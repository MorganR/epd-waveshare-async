--- conflicted
+++ resolved
@@ -3,19 +3,15 @@
 use core::convert::Infallible;
 use core::marker::PhantomData;
 
+use defmt::error;
+use embassy_embedded_hal::shared_bus::asynch::spi::SpiDevice;
 use embassy_embedded_hal::shared_bus::SpiDeviceError;
-<<<<<<< HEAD
-use embassy_rp::spi;
-use thiserror::Error as ThisError;
-
-pub type RawSpiError = SpiDeviceError<spi::Error, Infallible>;
-=======
 use embassy_rp::gpio::{Input, Level, Output, Pin, Pull};
 use embassy_rp::spi::{self, Spi};
 use embassy_rp::Peri;
 use embassy_sync::blocking_mutex::raw::NoopRawMutex;
 use embassy_time::Delay;
-use epd_waveshare_async::{EpdHw, Error as EpdError};
+use epd_waveshare_async::{EPDPowerHw, EpdHw, Error as EpdError};
 use thiserror::Error as ThisError;
 use {defmt_rtt as _, panic_probe as _};
 
@@ -48,6 +44,17 @@
     }
 }
 
+pub struct DisplayPowerHw<'a> {
+    power: Output<'a>,
+}
+
+impl<'a> DisplayPowerHw<'a> {
+    pub fn new<POWER: Pin>(power: Peri<'a, POWER>) -> Self {
+        let power = Output::new(power, Level::Low);
+
+        Self { power }
+    }
+}
 pub type RawSpiError = SpiDeviceError<spi::Error, Infallible>;
 
 type EpdSpiDevice<'a, SPI> = SpiDevice<'a, NoopRawMutex, Spi<'a, SPI, spi::Async>, Output<'a>>;
@@ -82,7 +89,15 @@
     }
 }
 
->>>>>>> 81162df2
+impl<'a> EPDPowerHw for DisplayPowerHw<'a> {
+    type Power = Output<'a>;
+    type Error = Error;
+
+    fn power(&mut self) -> &mut Self::Power {
+        &mut self.power
+    }
+}
+
 #[derive(Debug, ThisError)]
 pub enum Error {
     #[error("SPI error: {0:?}")]
